<<<<<<< HEAD
## [v1.1.13] - 2025-10-20

### Changed

- Updates evaluation of bbox or polygon constraint to exclude areas outside the
  projected target grid. An error exception occurs if spatial constraint is entirely
  outside grid.
=======
## [unreleased] - 2025-10-20

### Changed

- Updated tests to be less dependent on architecture when comparing floats.
- Fixed test that modified a source file fixture.
- Changed infrastructure so that local and Docker runs of the tests produce output in same locations.
- GitHub once again captures the artifacts from the tests and coverage.

>>>>>>> 097d39bc

## [v1.1.12] - 2025-10-15

### Added

- Adds SMAP string variables as excluded variables list in the
`earthdata-varinfo` configuration file. An exception is thrown when an excluded
variable is explicitly requested.

## [v1.1.11] - 2025-10-15

### Changed

- The `harmony-service-lib` dependency has been updated to v2.8.1 to make use of
  increased timeouts, mitigating timeout issues from OPeNDAP beginning to send
  the first byte to HOSS.
- Release notes for HOSS will now include the commit history for that release.

## [v1.1.10] - 2025-08-21

This version of HOSS updates the conda environment to support Python 3.12. This also updates the
dependent packages to their latest supportable versions and updates Harmony Service Library version.

## [v1.1.9] - 2025-08-13

This version of HOSS updates fixes invalid output extents in cases where the
requested bounding area (bbox, shape) extends beyond valid locations for the native
projection of the data. E.g., EASE-GRID-2 North Polar (LAEA) projection becomes INF
at latitude -90°.

## [v1.1.8] - 2025-05-23

This version of HOSS updates the hoss configuration file to include
Ancillary_Data group in SPL3FTA collection metadata overrides for dimension
variables in that group.

## [v1.1.7] - 2025-05-21

This version of HOSS updates the hoss configuration file to include
EASE_column_index and EASE_row_index as ancillary variables for the SPL2SMAP_S
collection.

## [v1.1.6] - 2025-02-24

This version of HOSS adds support for multiple coordinate variables that
are in the same group for cases where coordinates are used in place of
dimensions. This also supports exclusive requests of coordinate
datasets that do not have coordinate attributes or dimensions.

## [v1.1.5] - 2025-02-14

This version of HOSS adds support for 3D variables which
do not have the nominal order. This would provide support
for the 3D variables in SMAP - SPL3SMP with dimension order
information provided in the configurations file.

## [v1.1.4] - 2025-02-12

This version of HOSS adds support for SMAP L3 polar variables that are unable to have their
dimension scale arrays created from their corresponding lat/lon variables. A 'master geotransform'
attribute has been added to the grid mapping reference variable for the affected collections
and function updates were made to create the dimension arrays from the master geotransform
when it is present.

## [v1.1.3] - 2025-01-29

This version of HOSS supports configuration updates to hoss_config.json to
add dimension configurations for 3D variables. Functions were updated to provide the
ability to spatial subset 3D variables for products like SMAP L3 which did
not have dimension arrays.

## [v1.1.2] - 2025-01-20

- [[DAS-2256](https://bugs.earthdata.nasa.gov/browse/DAS-2256)]
  HOSS has been updated to use `earthdata-varinfo` version 3.0.1.
  Please see the
  [earthdata-varinfo release notes](https://github.com/nasa/earthdata-varinfo/releases/tag/3.0.1)
  for more information.

## [v1.1.1] - 2025-01-14

This version of HOSS merges the feature branch that contains V1.1.0 to the main branch.
Additional updates included code quality improvements with additional unit tests, revised methodology
in functions that selected the data points from the coordinate datasets and calculation of the dimension
arrays. Functions were added to determine the dimension order for 2D variables. These updates,
V1.1.1 and V1.1.0 are entirely to support SMAP L3 data - in particular SPL2SMAP_S, SPL3SMAP, SPL3SMA -
all of which have “anonymous” dimensions (without dimension names and dimension variables).  No functional
updates are present, nor changes that effect existing collection support.

## [v1.1.0] - 2024-11-25

This version of HOSS provides support for gridded products that do not contain
CF-Convention compliant grid mapping variables and 1-D dimension variables, such
as SMAP L3. Functions updated to retrieve coordinate attributes and grid mappings,
using overrides specified in the hoss_config.json configuration file.
This implementation uses the latitude/longitude values across one row, and one
column to project it to the target grid using Proj and to compute the the X-Y
dimension arrays. Functions have been added to check any fill values present in
the coordinate variable data. Check for the dimension order for 2D datasets is
done using the latitude and longitude data varying across the row versus the
column. Support for multiple grids is handled by associating the group-name into
the cache-name for coordinates already processed for dimension ranges.
Several new functions related to this implementation have been added to
a new module `coordinate_utilities.py`.

## [v1.0.5] - 2024-08-19

This version of HOSS updates the `is_index_subset` method to check for empty list (in case of dimensions subset)
as well as None (for the spatial, bbox and temporal subsets). This prevents 1-D dimension variables from being
unnecessarily requested from OPeNDAP for variable subsets which needs to be done only for spatial and temporal
subsetting requests. This also prevents a whole granule request when 1-D dimension variables were not present
in the granule.

## [v1.0.4] - 2024-04-05

This version of HOSS implements `black` code formatting across the repository.
There should be no functional changes in the service.

## [v1.0.3] - 2024-03-29

This version of HOSS handles the error in the crs_wkt attribute in ATL19 where the
north polar crs variable has a leading iquotation mark escaped by back slash in the
crs_wkt attribute. This causes errors when the projection is being interpreted from
the crs variable attributes.

## [v1.0.2] - 2024-02-26

This version of HOSS correctly handles edge-aligned geographic collections by
adding the attribute `cell_alignment` with the value `edge` to `hoss_config.json`
for edge-aligned collections (namely, ATL16), and by adding functions that
create pseudo bounds for edge-aligned collections to make HOSS use the
`dimension_utilities.py` function, `get_dimension_indices_from_bounds`. The
pseudo bounds are only used internally and are not returned in the HOSS subset.

This change also includes an addition of a CF override that addresses an
issue with the ATL16 metadata for the variables `/spolar_asr_obs_grid` and
`/spolar_lorate_blowing_snow_freq` where their `grid_mapping` attribute points
to north polar variables instead of south polar variables. This CF Override
can be removed if/when the metadata is corrected.

## [v1.0.1] - 2023-12-19

This version of HOSS removes custom, redundant download retry logic. Instead
retries are relied upon from `harmony-service-lib` and for each stage in a
Harmony workflow.

## [v1.0.0] - 2023-10-06

This version of the Harmony OPeNDAP SubSetter (HOSS) contains all functionality
previously released internally to EOSDIS as `sds/variable-subsetter:0.3.6`.
Minor reformatting of the repository structure has occurred to comply with
recommended best practices for a Harmony backend service repository, but the
service itself is functionally unchanged. Additional contents to the repository
include updated documentation and files outlined by the
[NASA open-source guidelines](https://code.nasa.gov/#/guide).

Repository structure changes include:

* Migrating `pymods` directory to `hoss`.
* Migrating `subsetter.py` to `hoss/adapter.py`.
* Addition of `hoss/main.py`.

For more information on internal releases prior to NASA open-source approval,
see legacy-CHANGELOG.md.

[v1.1.13]: https://github.com/nasa/harmony-opendap-subsetter/releases/tag/1.1.13
[v1.1.12]: https://github.com/nasa/harmony-opendap-subsetter/releases/tag/1.1.12
[v1.1.11]: https://github.com/nasa/harmony-opendap-subsetter/releases/tag/1.1.11
[v1.1.10]: https://github.com/nasa/harmony-opendap-subsetter/releases/tag/1.1.10
[v1.1.9]: https://github.com/nasa/harmony-opendap-subsetter/releases/tag/1.1.9
[v1.1.8]: https://github.com/nasa/harmony-opendap-subsetter/releases/tag/1.1.8
[v1.1.7]: https://github.com/nasa/harmony-opendap-subsetter/releases/tag/1.1.7
[v1.1.6]: https://github.com/nasa/harmony-opendap-subsetter/releases/tag/1.1.6
[v1.1.5]: https://github.com/nasa/harmony-opendap-subsetter/releases/tag/1.1.5
[v1.1.4]: https://github.com/nasa/harmony-opendap-subsetter/releases/tag/1.1.4
[v1.1.3]: https://github.com/nasa/harmony-opendap-subsetter/releases/tag/1.1.3
[v1.1.2]: https://github.com/nasa/harmony-opendap-subsetter/releases/tag/1.1.2
[v1.1.1]: https://github.com/nasa/harmony-opendap-subsetter/releases/tag/1.1.1
[v1.1.0]: https://github.com/nasa/harmony-opendap-subsetter/releases/tag/1.1.0
[v1.0.5]: https://github.com/nasa/harmony-opendap-subsetter/releases/tag/1.0.5
[v1.0.4]: https://github.com/nasa/harmony-opendap-subsetter/releases/tag/1.0.4
[v1.0.3]: https://github.com/nasa/harmony-opendap-subsetter/releases/tag/1.0.3
[v1.0.2]: https://github.com/nasa/harmony-opendap-subsetter/releases/tag/1.0.2
[v1.0.1]: https://github.com/nasa/harmony-opendap-subsetter/releases/tag/1.0.1
[v1.0.0]: https://github.com/nasa/harmony-opendap-subsetter/releases/tag/1.0.0<|MERGE_RESOLUTION|>--- conflicted
+++ resolved
@@ -1,22 +1,14 @@
-<<<<<<< HEAD
 ## [v1.1.13] - 2025-10-20
 
 ### Changed
 
 - Updates evaluation of bbox or polygon constraint to exclude areas outside the
   projected target grid. An error exception occurs if spatial constraint is entirely
-  outside grid.
-=======
-## [unreleased] - 2025-10-20
-
-### Changed
-
-- Updated tests to be less dependent on architecture when comparing floats.
-- Fixed test that modified a source file fixture.
-- Changed infrastructure so that local and Docker runs of the tests produce output in same locations.
+- Updates tests to be less dependent on architecture when comparing floats.
+- Fixes test that modified a source file fixture.
+- Changes infrastructure so that local and Docker runs of the tests produce output in same locations.
 - GitHub once again captures the artifacts from the tests and coverage.
 
->>>>>>> 097d39bc
 
 ## [v1.1.12] - 2025-10-15
 

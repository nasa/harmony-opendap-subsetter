--- conflicted
+++ resolved
@@ -345,19 +345,13 @@
         prefetch_dataset,
         longitude_coordinate.full_name_path,
     )
-<<<<<<< HEAD
-=======
-    row_size, col_size = get_row_col_sizes_from_coordinate_datasets(
-        lat_arr,
-        lon_arr,
-    )
->>>>>>> 135a280e
+
 
     row_indices, col_indices = get_valid_row_col_pairs(
         lat_arr, lon_arr, latitude_coordinate, longitude_coordinate
     )
 
-<<<<<<< HEAD
+
     dim_order_is_y_x = get_dimension_order(lat_arr, lon_arr, row_indices, is_row=True)
     dim_order = get_dimension_order(lat_arr, lon_arr, col_indices, is_row=False)
     if dim_order_is_y_x != dim_order:
@@ -391,18 +385,7 @@
     if dim_order_is_y_x:
         return {projected_y: y_dim, projected_x: x_dim}
     return {projected_x: x_dim, projected_y: y_dim}
-=======
-    y_dim = get_dimension_array_from_geo_points(
-        lat_arr, lon_arr, crs, row_indices, row_size, True
-    )
-
-    x_dim = get_dimension_array_from_geo_points(
-        lat_arr, lon_arr, crs, col_indices, col_size, False
-    )
-
-    projected_y, projected_x = tuple(projected_dimension_names)
-    return {projected_y: y_dim, projected_x: x_dim}
->>>>>>> 135a280e
+
 
 
 def get_dimension_array_from_geo_points(
@@ -411,17 +394,13 @@
     crs: CRS,
     dimension_indices: list,
     dimension_size: int,
-<<<<<<< HEAD
     dim_order_is_y_x: bool,
     use_row_not_col: bool,
-=======
-    is_row=True,
->>>>>>> 135a280e
+
 ) -> np.ndarray:
     """This function uses the list of lat/lon points corresponding
     to a list of array indices and reprojects it with the CRS
     provided and scales the x/y values to a dimension array with the dimension
-<<<<<<< HEAD
     size provided. index_for_dimension is 0 for row and
     1 for column. x_or_y_index is 1 if latitude is used for row
     and is 0 if longitude is used for row. (it determines the dimension order)
@@ -440,9 +419,11 @@
         else:
             x_or_y_index = 1
 
+
     geo_grid_points = [
         (lon_arr[row, col], lat_arr[row, col]) for row, col in dimension_indices
     ]
+
 
     x_y_values = get_x_y_values_from_geographic_points(geo_grid_points, crs)
 
@@ -486,24 +467,3 @@
         return True
 
     raise InvalidCoordinateData("lat/lon values are constant")
-=======
-    size provided
-
-    """
-    if is_row:
-        index_for_dimension = 0
-        x_or_y_index = 1
-    else:
-        index_for_dimension = 1
-        x_or_y_index = 0
-
-    geo_grid_points = [
-        (lon_arr[row, col], lat_arr[row, col]) for row, col in dimension_indices
-    ]
-    x_y_values = get_x_y_values_from_geographic_points(geo_grid_points, crs)
-    indices_for_dimension = np.transpose(dimension_indices)[index_for_dimension]
-    dimension_values = np.transpose(x_y_values)[x_or_y_index]
-    return get_1d_dim_array_data_from_dimvalues(
-        dimension_values, indices_for_dimension, dimension_size
-    )
->>>>>>> 135a280e

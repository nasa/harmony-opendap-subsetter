<<<<<<< HEAD
--extra-index-url https://maven.earthdata.nasa.gov/repository/python-repo/simple
# This file should contain requirements to be installed via Pip.
harmony-service-lib==0.0.3
=======
pydap ~= 3.2
WebOb ~= 1.8.6
webobtoolkit ~= 0.2.4
>>>>>>> 7ca840c3
<|MERGE_RESOLUTION|>--- conflicted
+++ resolved
@@ -1,9 +1,6 @@
-<<<<<<< HEAD
 --extra-index-url https://maven.earthdata.nasa.gov/repository/python-repo/simple
 # This file should contain requirements to be installed via Pip.
 harmony-service-lib==0.0.3
-=======
 pydap ~= 3.2
 WebOb ~= 1.8.6
-webobtoolkit ~= 0.2.4
->>>>>>> 7ca840c3
+webobtoolkit ~= 0.2.4
""" This module contains lower-level functionality that can be abstracted into
    functions. Primarily this improves readability of the source code, and
    allows finer-grained unit testing of each smaller part of functionality.

"""
import os
from logging import Logger
from typing import Dict, List, Optional, Tuple
from xml.etree.ElementTree import Element
import functools
import mimetypes
<<<<<<< HEAD
import requests
=======
import re

import numpy as np

from pymods.exceptions import DmrNamespaceError


DAP4_TO_NUMPY_MAP = {'Char': np.uint8, 'Byte': np.uint8, 'Int8': np.int8,
                     'UInt8': np.uint8, 'Int16': np.int16, 'UInt16': np.uint16,
                     'Int32': np.int32, 'UInt32': np.uint32, 'Int64': np.int64,
                     'UInt64': np.uint64, 'Float32': np.float32,
                     'Float64': np.float64, 'String': str, 'URL': str}
>>>>>>> d7a8b3bf

from pymods.exceptions import PydapRetrievalError, AuthorizationError


def get_url_response(source_url: str, logger: Logger):
    """ This function gets response from source url request"""

    username = os.environ.get('EDL_USERNAME')
    password = os.environ.get('EDL_PASSWORD')
    if (username is None or password is None):
        logger.error('There are no EDL_USERNAME and/or EDL_PASSWORD in the system environment')
        raise AuthorizationError(
            "There are no EDL_USERNAME and/or EDL_PASSWORD in the system environment")
    try:
        response = requests.get(source_url, auth=(username, password))
        response.raise_for_status()
    except requests.HTTPError:
        logger.error('Request cannot be completed with error code '
                     f'{response.status_code}')
        raise requests.HTTPError('Request cannot be completed with error code '
                                 f'{response.status_code}')
    return response

def get_file_mimetype(file_name: str) -> Tuple[Optional[str]]:
    """ This function tries to infer the MIME type of a file string. If
        the `mimetypes.guess_type` function cannot guess the MIME type of the
        granule, a default value is returned.

    """
    mimetype = mimetypes.guess_type(file_name, False)

    if not mimetype or mimetype[0] is None:
        mimetype = ('application/octet-stream', None)

    return mimetype


def recursive_get(input_dictionary: Dict, keys: List[str]):
    """ Extract a value from an aribtrarily nested dictionary. """
    try:
        nested_value = functools.reduce(dict.get, keys, input_dictionary)
    except TypeError:
        # This catches when there is a missing intermediate key
        nested_value = None

    return nested_value


def pydap_attribute_path(full_path: str) -> List[str]:
    """ Take the full path to a metadata attribute and return the list of
        keys that locate that attribute within the pydap global attributes.
        This function expects the input path to have a leading "/" character.

    """
    full_path_pieces = full_path.lstrip('/').split('/')

    final_key = full_path_pieces.pop(-1)
    leading_key = '_'.join(full_path_pieces)

    if leading_key:
        key_list = [leading_key, final_key]
    else:
        key_list = [final_key]

    return key_list


def get_xml_namespace(root_element: Element) -> str:
    """ Given the root element of an XML document, extract the associated
        namespace. This allows for the full qualification of child elements.
        The root element of a dmr file is expected to be a Dataset tag.

    """
    match = re.match('(.+)Dataset', root_element.tag)

    if match:
        xml_namespace = match.groups()[0]
    else:
        raise DmrNamespaceError(root_element.tag)

    return xml_namespace


def get_xml_attribute(variable: Element, attribute_name: str, namespace: str,
                      default_value: Optional = None) -> Optional:
    """ Extract the value of an XML Attribute tag from a `.dmr`. First search
        the supplied variable element for a fully qualified Attribute child
        element, with a name property matching the requested attribute name. If
        there is no matching tag, return the `default_value`, which can be
        user-defined, or default to `None`. If present, the returned value is
        cast as the type indicated by the Attribute tag's `type` property.

    """
    attribute_element = variable.find(f'{namespace}Attribute'
                                      f'[@name="{attribute_name}"]')

    if attribute_element is not None:
        value_type = attribute_element.get('type', 'String')
        value_element = attribute_element.find(f'{namespace}Value')

        if value_element is not None:
            numpy_type = DAP4_TO_NUMPY_MAP.get(value_type, str)
            attribute_value = numpy_type(value_element.text)
        else:
            attribute_value = default_value

    else:
        attribute_value = default_value

    return attribute_value<|MERGE_RESOLUTION|>--- conflicted
+++ resolved
@@ -9,13 +9,11 @@
 from xml.etree.ElementTree import Element
 import functools
 import mimetypes
-<<<<<<< HEAD
 import requests
-=======
 import re
 
 import numpy as np
-
+from pymods.exceptions import PydapRetrievalError, AuthorizationError
 from pymods.exceptions import DmrNamespaceError
 
 
@@ -24,9 +22,8 @@
                      'Int32': np.int32, 'UInt32': np.uint32, 'Int64': np.int64,
                      'UInt64': np.uint64, 'Float32': np.float32,
                      'Float64': np.float64, 'String': str, 'URL': str}
->>>>>>> d7a8b3bf
 
-from pymods.exceptions import PydapRetrievalError, AuthorizationError
+
 
 
 def get_url_response(source_url: str, logger: Logger):

from logging import getLogger
from os.path import exists
from unittest import TestCase
from unittest.mock import ANY, patch

import numpy as np
from harmony.util import config
from netCDF4 import Dataset
from numpy.testing import assert_array_equal
from pyproj import CRS
from varinfo import VarInfoFromDmr

from hoss.coordinate_utilities import (
    any_absent_dimension_variables,
<<<<<<< HEAD
    create_dimension_arrays_from_coordinates,
=======
>>>>>>> 135a280e
    get_1d_dim_array_data_from_dimvalues,
    get_coordinate_array,
    get_coordinate_variables,
    get_dimension_array_from_geo_points,
<<<<<<< HEAD
    get_dimension_order,
=======
>>>>>>> 135a280e
    get_max_spread_pts,
    get_projected_dimension_names,
    get_projected_dimension_names_from_coordinate_variables,
    get_row_col_sizes_from_coordinate_datasets,
    get_valid_indices,
    get_valid_row_col_pairs,
    get_variables_with_anonymous_dims,
    get_x_y_values_from_geographic_points,
)
from hoss.exceptions import (
    IncompatibleCoordinateVariables,
    InvalidCoordinateData,
    InvalidCoordinateVariable,
    MissingCoordinateVariable,
    MissingVariable,
)


class TestCoordinateUtilities(TestCase):
    """A class for testing functions in the `hoss.coordinate_utilities`
    module.

    """

    @classmethod
    def setUpClass(cls):
        """Create fixtures that can be reused for all tests."""
        cls.config = config(validate=False)
        cls.logger = getLogger('tests')
        cls.varinfo = VarInfoFromDmr(
            'tests/data/SC_SPL3SMP_008.dmr',
            'SPL3SMP',
            config_file='hoss/hoss_config.json',
        )
        cls.test_varinfo = VarInfoFromDmr(
            'tests/data/SC_SPL3SMP_008_fake.dmr',
            'SPL3SMP',
            config_file='hoss/hoss_config.json',
        )
        cls.nc4file = 'tests/data/SC_SPL3SMP_008_prefetch.nc4'
        cls.latitude = '/Soil_Moisture_Retrieval_Data_AM/latitude'
        cls.longitude = '/Soil_Moisture_Retrieval_Data_AM/longitude'

        cls.lon_arr = np.array(
            [
                [-179.3, -120.2, -60.6, -9999, -9999, -9999, 80.2, 120.6, 150.5, 178.4],
                [-179.3, -120.2, -60.6, -999, 999, -9999, 80.2, 120.6, 150.5, 178.4],
                [-179.3, -120.2, -60.6, -9999, -9999, -9999, 80.2, 120.6, 150.5, 178.4],
                [-179.3, -120.2, -60.6, -9999, -9999, -9999, 80.2, 120.6, 150.5, 178.4],
                [-179.3, -120.2, -60.6, -9999, -9999, -9999, 80.2, 120.6, 150.5, 178.4],
            ]
        )

        cls.lat_arr = np.array(
            [
                [89.3, 89.3, -9999, 89.3, 89.3, 89.3, -9999, 89.3, 89.3, 89.3],
                [50.3, 50.3, 50.3, 50.3, 50.3, 50.3, -9999, 50.3, 50.3, 50.3],
                [1.3, 1.3, 1.3, 1.3, 1.3, 1.3, -9999, -9999, 1.3, 1.3],
                [-9999, -60.2, -60.2, -99, -9999, -9999, -60.2, -60.2, -60.2, -60.2],
                [-88.1, -88.1, -88.1, 99, -9999, -9999, -88.1, -88.1, -88.1, -88.1],
            ]
        )
<<<<<<< HEAD
        cls.lon_arr_reversed = np.array(
            [
                [
                    -179.3,
                    -179.3,
                    -179.3,
                    -179.3,
                    -9999,
                    -9999,
                    -179.3,
                    -179.3,
                    -179.3,
                    -179.3,
                ],
                [
                    -120.2,
                    -120.2,
                    -120.2,
                    -9999,
                    -9999,
                    -120.2,
                    -120.2,
                    -120.2,
                    -120.2,
                    -120.2,
                ],
                [20.6, 20.6, 20.6, 20.6, 20.6, 20.6, 20.6, 20.6, -9999, -9999],
                [
                    150.5,
                    150.5,
                    150.5,
                    150.5,
                    150.5,
                    150.5,
                    -9999,
                    -9999,
                    150.5,
                    150.5,
                ],
                [
                    178.4,
                    178.4,
                    178.4,
                    178.4,
                    178.4,
                    178.4,
                    178.4,
                    -9999,
                    178.4,
                    178.4,
                ],
            ]
        )
        cls.lat_arr_reversed = np.array(
            [
                [89.3, 79.3, -9999, 59.3, 29.3, 2.1, -9999, -59.3, -79.3, -89.3],
                [89.3, 79.3, 60.3, 59.3, 29.3, 2.1, -9999, -59.3, -79.3, -89.3],
                [89.3, -9999, 60.3, 59.3, 29.3, 2.1, -9999, -9999, -9999, -89.3],
                [
                    -9999,
                    79.3,
                    -60.3,
                    -9999,
                    -9999,
                    -9999,
                    -60.2,
                    -59.3,
                    -79.3,
                    -89.3,
                ],
                [
                    89.3,
                    79.3,
                    -60.3,
                    -9999,
                    -9999,
                    -9999,
                    -60.2,
                    -59.3,
                    -79.3,
                    -9999,
                ],
            ]
        )
=======
>>>>>>> 135a280e

    def setUp(self):
        """Create fixtures that should be unique per test."""

    def tearDown(self):
        """Remove per-test fixtures."""

    def test_get_coordinate_variables(self):
        """Ensure that the correct coordinate variables are
        retrieved for the reqquested science variable

        """
        requested_science_variables = [
            '/Soil_Moisture_Retrieval_Data_AM/surface_flag',
            '/Soil_Moisture_Retrieval_Data_PM/surface_flag_pm',
        ]
        expected_coordinate_variables = (
            [
                '/Soil_Moisture_Retrieval_Data_AM/latitude',
                '/Soil_Moisture_Retrieval_Data_PM/latitude_pm',
            ],
            [
                '/Soil_Moisture_Retrieval_Data_AM/longitude',
                '/Soil_Moisture_Retrieval_Data_PM/longitude_pm',
            ],
        )

        with self.subTest('Retrieves expected coordinates for the requested variables'):
            actual_coordinate_variables = get_coordinate_variables(
                self.varinfo, requested_science_variables
            )
            # the order of the results maybe random
            self.assertEqual(
                len(expected_coordinate_variables), len(actual_coordinate_variables)
            )
            self.assertCountEqual(
                expected_coordinate_variables[0], actual_coordinate_variables[0]
            )
            self.assertCountEqual(
                expected_coordinate_variables[0], actual_coordinate_variables[0]
            )
            for expected_variable in expected_coordinate_variables[0]:
                self.assertIn(expected_variable, actual_coordinate_variables[0])

            for expected_variable in expected_coordinate_variables[1]:
                self.assertIn(expected_variable, actual_coordinate_variables[1])

        with self.subTest('No lat coordinate variables for the requested variables'):
            # should return one valid list and an empty list
            actual_coordinate_variables = get_coordinate_variables(
                self.test_varinfo,
                ['/Soil_Moisture_Retrieval_Data_AM/no_lat_coordinate_variable'],
            )
            self.assertTupleEqual(
                actual_coordinate_variables,
                ([], ['/Soil_Moisture_Retrieval_Data_AM/longitude']),
            )
        with self.subTest('No lon coordinate variables for the requested variables'):
            # should return one valid list and an empty list
            actual_coordinate_variables = get_coordinate_variables(
                self.test_varinfo,
                ['/Soil_Moisture_Retrieval_Data_AM/no_lon_coordinate_variable'],
            )
            self.assertTupleEqual(
                actual_coordinate_variables,
                (['/Soil_Moisture_Retrieval_Data_AM/latitude'], []),
            )
        with self.subTest('No coordinate variables for the requested variables'):
            # should return empty lists
            actual_coordinate_variables = get_coordinate_variables(
                self.test_varinfo,
                ['/Soil_Moisture_Retrieval_Data_AM/no_coordinate_variable'],
            )
            self.assertTupleEqual(actual_coordinate_variables, ([], []))
        with self.subTest('Missing coordinate variables'):
            # should return empty lists
            missing_coordinate_variables = get_coordinate_variables(
                self.test_varinfo,
                ['/Soil_Moisture_Retrieval_Data_AM/variable_with_missing_coordinates'],
            )
            self.assertTupleEqual(missing_coordinate_variables, ([], []))
        with self.subTest('Fake coordinate variables'):
            # should return empty lists
            fake_coordinate_variables = get_coordinate_variables(
                self.test_varinfo,
                ['/Soil_Moisture_Retrieval_Data_AM/variable_with_fake_coordinates'],
            )
            self.assertTupleEqual(fake_coordinate_variables, ([], []))

    def test_get_1d_dim_array_data_from_dimvalues(self):
        """Ensure that the dimension scale generated from the
        provided dimension values are accurate for ascending and
        descending scales
        """

        with self.subTest('valid ascending dim scale'):
            dim_values_asc = np.array([2, 4])
            dim_indices_asc = np.array([0, 1])
            dim_size_asc = 12
            expected_dim_asc = np.array([2, 4, 6, 8, 10, 12, 14, 16, 18, 20, 22, 24])
            dim_array_values = get_1d_dim_array_data_from_dimvalues(
                dim_values_asc, dim_indices_asc, dim_size_asc
            )
            self.assertTrue(np.array_equal(dim_array_values, expected_dim_asc))

        with self.subTest('valid descending dim scale'):
            dim_values_desc = np.array([100, 70])
            dim_indices_desc = np.array([2, 5])
            dim_size_desc = 10
            expected_dim_desc = np.array([120, 110, 100, 90, 80, 70, 60, 50, 40, 30])

            dim_array_values = get_1d_dim_array_data_from_dimvalues(
                dim_values_desc, dim_indices_desc, dim_size_desc
            )
            self.assertTrue(np.array_equal(dim_array_values, expected_dim_desc))

        with self.subTest('invalid dimension values'):
            dim_values_invalid = np.array([2, 2])
            dim_indices_asc = np.array([0, 1])
            dim_size_asc = 12
            with self.assertRaises(InvalidCoordinateData) as context:
                get_1d_dim_array_data_from_dimvalues(
                    dim_values_invalid, dim_indices_asc, dim_size_asc
                )
            self.assertEqual(
                context.exception.message,
                'No distinct valid coordinate points - ' 'dim_index=0, dim_value=2',
            )

        with self.subTest('invalid dimension indices'):
            dim_values_desc = np.array([100, 70])
            dim_indices_invalid = np.array([5, 5])
            dim_size_desc = 10
            with self.assertRaises(InvalidCoordinateData) as context:
                get_1d_dim_array_data_from_dimvalues(
                    dim_values_desc, dim_indices_invalid, dim_size_desc
                )
            self.assertEqual(
                context.exception.message,
                'No distinct valid coordinate points - ' 'dim_index=5, dim_value=100',
            )

    def test_get_coordinate_array(self):
        """Ensures that the expected lat/lon arrays are retrieved
        for the coordinate variables
        """
        expected_shape = (406, 964)
        with self.subTest('Expected latitude array'):
            with Dataset(self.nc4file, 'r') as prefetch_dataset:
                lat_prefetch_arr = get_coordinate_array(
                    prefetch_dataset,
                    self.latitude,
                )
                self.assertTupleEqual(lat_prefetch_arr.shape, expected_shape)
                np.testing.assert_array_equal(
                    lat_prefetch_arr, prefetch_dataset[self.latitude][:]
                )
        with self.subTest('Expected longitude array'):
            with Dataset(self.nc4file, 'r') as prefetch_dataset:
                lon_prefetch_arr = get_coordinate_array(
                    prefetch_dataset, self.longitude
                )
                self.assertTupleEqual(lon_prefetch_arr.shape, expected_shape)
                np.testing.assert_array_equal(
                    lon_prefetch_arr, prefetch_dataset[self.longitude][:]
                )
        with self.subTest('Missing coordinate'):
            with Dataset(self.nc4file, 'r') as prefetch_dataset:
                with self.assertRaises(MissingCoordinateVariable) as context:
                    coord_arr = (
                        get_coordinate_array(
                            prefetch_dataset,
                            '/Soil_Moisture_Retrieval_Data_AM/longitude_centroid',
                        ),
                    )
                    self.assertEqual(
                        context.exception.message,
                        'Coordinate: "/Soil_Moisture_Retrieval_Data_AM/latitude_centroid" is '
                        'not present in coordinate prefetch file.',
                    )

    def test_get_projected_dimension_names(self):
        """Ensure that the expected projected dimension name
        is returned for the coordinate variables
        """

        expected_projected_names = [
            '/Soil_Moisture_Retrieval_Data_AM/projected_y',
            '/Soil_Moisture_Retrieval_Data_AM/projected_x',
        ]

        with self.subTest(
            'Retrieves expected projected dimension names for a science variable'
        ):
            self.assertListEqual(
                get_projected_dimension_names(self.varinfo, self.latitude),
                expected_projected_names,
            )

        with self.subTest(
            'Retrieves expected dimension names for the longitude variable'
        ):
            self.assertEqual(
                get_projected_dimension_names(self.varinfo, self.longitude),
                expected_projected_names,
            )

        with self.subTest('Raises exception for missing coordinate variable'):
            with self.assertRaises(MissingVariable) as context:
                get_projected_dimension_names(
                    self.varinfo, '/Soil_Moisture_Retrieval_Data_AM/random_variable'
                )
            self.assertEqual(
                context.exception.message,
                '"/Soil_Moisture_Retrieval_Data_AM/random_variable" is '
                'not present in source granule file.',
            )

    def test_get_projected_dimension_names_from_coordinate_variables(self):
        """Ensure that the expected projected dimension name
        is returned for the coordinate variables
        """

        expected_override_dimensions_AM = [
            '/Soil_Moisture_Retrieval_Data_AM/projected_y',
            '/Soil_Moisture_Retrieval_Data_AM/projected_x',
        ]
        expected_override_dimensions_PM = [
            '/Soil_Moisture_Retrieval_Data_PM/projected_y',
            '/Soil_Moisture_Retrieval_Data_PM/projected_x',
        ]

        with self.subTest(
            'Retrieves expected override dimensions for the science variable'
        ):
            self.assertListEqual(
                get_projected_dimension_names_from_coordinate_variables(
                    self.varinfo, '/Soil_Moisture_Retrieval_Data_AM/surface_flag'
                ),
                expected_override_dimensions_AM,
            )

        with self.subTest(
            'Retrieves expected override dimensions for the longitude variable'
        ):
            self.assertListEqual(
                get_projected_dimension_names_from_coordinate_variables(
                    self.varinfo, self.longitude
                ),
                expected_override_dimensions_AM,
            )

        with self.subTest(
            'Retrieves expected override dimensions for the latitude variable'
        ):
            self.assertListEqual(
                get_projected_dimension_names_from_coordinate_variables(
                    self.varinfo, self.latitude
                ),
                expected_override_dimensions_AM,
            )

        with self.subTest(
            'Retrieves expected override dimensions science variable with a different grid'
        ):
            self.assertListEqual(
                get_projected_dimension_names_from_coordinate_variables(
                    self.varinfo, '/Soil_Moisture_Retrieval_Data_PM/surface_flag_pm'
                ),
                expected_override_dimensions_PM,
            )
        with self.subTest(
            'Retrieves empty dimensions list when science variable has no coordinates'
        ):
            self.assertListEqual(
                get_projected_dimension_names_from_coordinate_variables(
                    self.varinfo, '/Soil_Moisture_Retrieval_Data_PM/surface_flag_pm'
                ),
                expected_override_dimensions_PM,
            )

    def test_get_row_col_sizes_from_coordinate_datasets(self):
        """Ensure that the correct row and column sizes are
        returned for the requested coordinates
        """

        with self.subTest('Retrieves the expected row col sizes from the coordinates'):
            expected_row_col_sizes = (5, 10)
            self.assertEqual(
                get_row_col_sizes_from_coordinate_datasets(
                    self.lat_arr, self.lon_arr, dim_order_is_y_x=True
                ),
                expected_row_col_sizes,
            )
        with self.subTest('Retrieves the expected row col sizes for the dim array'):
            self.assertEqual(
                get_row_col_sizes_from_coordinate_datasets(
                    np.array([1, 2, 3, 4]),
                    np.array([5, 6, 7, 8, 9]),
                    dim_order_is_y_x=True,
                ),
                (4, 5),
            )
        with self.subTest('Retrieves the expected row col sizes for the dim array'):
            self.assertEqual(
                get_row_col_sizes_from_coordinate_datasets(
                    np.array([1, 2, 3, 4]),
                    np.array([5, 6, 7, 8, 9]),
                    dim_order_is_y_x=False,
                ),
                (5, 4),
            )
        with self.subTest(
            'Raises an exception when the lat and lon array shapes do not match'
        ):
            lat_mismatched_array = np.array([[1, 2, 3], [3, 4, 5]])
            lon_mismatched_array = np.array([[6, 7], [8, 9], [10, 11]])
            with self.assertRaises(IncompatibleCoordinateVariables) as context:
                get_row_col_sizes_from_coordinate_datasets(
                    lat_mismatched_array, lon_mismatched_array, dim_order_is_y_x=True
                )
            self.assertEqual(
                context.exception.message,
                f'Longitude coordinate shape: "{lon_mismatched_array.shape}"'
                f'does not match the latitude coordinate shape: "{lat_mismatched_array.shape}"',
            )
        with self.subTest(
            'Raises an exception when Both arrays are 1-D, but latitude has a zero size'
        ):
            lat_empty_size_array = np.array([])
            with self.assertRaises(IncompatibleCoordinateVariables) as context:
                get_row_col_sizes_from_coordinate_datasets(
                    lat_empty_size_array, np.array([5, 6, 7, 8]), dim_order_is_y_x=True
                )

        with self.subTest(
            'Raises an exception when Both arrays are 1-D, but longitude has a zero size'
        ):
            lon_empty_size_array = np.array([])
            with self.assertRaises(IncompatibleCoordinateVariables) as context:
                get_row_col_sizes_from_coordinate_datasets(
                    np.array([6, 7, 8, 9]), lon_empty_size_array, dim_order_is_y_x=True
                )

        with self.subTest(
            'Raises an exception when latitude array that is zero dimensional'
        ):
            lat_empty_ndim_array = np.array(
                0,
            )
            with self.assertRaises(IncompatibleCoordinateVariables) as context:
                get_row_col_sizes_from_coordinate_datasets(
                    lat_empty_ndim_array, np.array([1, 2, 3, 4]), dim_order_is_y_x=True
                )

        with self.subTest(
            'Raises an exception when longitude array that is zero dimensional'
        ):
            lon_empty_ndim_array = np.array(
                0,
            )
            with self.assertRaises(IncompatibleCoordinateVariables) as context:
                get_row_col_sizes_from_coordinate_datasets(
                    np.array([1, 2, 3, 4]), lon_empty_ndim_array, dim_order_is_y_x=True
                )
        with self.subTest('Raises an exception when lat/lon arr is more than 2D'):
            lat_3d_array = np.arange(24).reshape(2, 3, 4)
            lon_3d_array = np.arange(24).reshape(2, 3, 4)
            with self.assertRaises(InvalidCoordinateData) as context:
                get_row_col_sizes_from_coordinate_datasets(
                    lat_3d_array, lat_3d_array, dim_order_is_y_x=True
                )

    def test_get_valid_indices(self):
        """Ensure that latitude and longitude values are correctly identified as
        ascending or descending.

        """
        expected_valid_indices_lon_arr_over_range = np.array([0, 1, 2, 6, 7, 8, 9])

        fill_array = np.array([-9999.0, -9999.0, -9999.0, -9999.0])

        with self.subTest('valid indices for latitude with fill values'):
            expected_valid_indices_lat_arr_with_fill = np.array(
                [False, True, True, True, True]
            )
            valid_indices_lat_arr = get_valid_indices(
                self.lat_arr[:, 2], self.varinfo.get_variable(self.latitude)
            )
            np.testing.assert_array_equal(
                valid_indices_lat_arr, expected_valid_indices_lat_arr_with_fill
            )
        with self.subTest('valid indices for longitude with fill values'):
            expected_valid_indices_lon_arr_with_fill = np.array(
                [True, True, True, False, False, False, True, True, True, True]
            )
            valid_indices_lon_arr = get_valid_indices(
                self.lon_arr[0, :], self.varinfo.get_variable(self.longitude)
            )
            np.testing.assert_array_equal(
                valid_indices_lon_arr, expected_valid_indices_lon_arr_with_fill
            )
        with self.subTest('latitude values beyond valid range'):
            expected_valid_indices_lat_arr_over_range = np.array(
                [True, True, True, False, False]
            )
            valid_indices_lat_arr = get_valid_indices(
                self.lat_arr[:, 3], self.varinfo.get_variable(self.latitude)
            )
            np.testing.assert_array_equal(
                valid_indices_lat_arr, expected_valid_indices_lat_arr_over_range
            )
        with self.subTest('longitude values beyond valid range'):
            expected_valid_indices_lon_arr_over_range = np.array(
                [True, True, True, False, False, False, True, True, True, True]
            )
            valid_indices_lon_arr = get_valid_indices(
                self.lon_arr[1, :], self.varinfo.get_variable(self.longitude)
            )
            np.testing.assert_array_equal(
                valid_indices_lon_arr, expected_valid_indices_lon_arr_over_range
            )
        with self.subTest('all fill values - no valid indices'):
            expected_valid_indices_fill_values = np.array([False, False, False, False])
            valid_indices_all_fill = get_valid_indices(
                fill_array, self.varinfo.get_variable(self.longitude)
            )
            np.testing.assert_array_equal(
                valid_indices_all_fill, expected_valid_indices_fill_values
            )

    def test_get_variables_with_anonymous_dims(self):
        """Ensure that variables with no dimensions are
        retrieved for the requested science variable

        """

        with self.subTest('Retrieves variables with no dimensions'):
            requested_science_variables = {
                '/Soil_Moisture_Retrieval_Data_AM/surface_flag',
                '/Soil_Moisture_Retrieval_Data_PM/surface_flag_pm',
            }
            variables_with_anonymous_dims = get_variables_with_anonymous_dims(
                self.test_varinfo, requested_science_variables
            )
            self.assertSetEqual(
                variables_with_anonymous_dims,
                requested_science_variables,
            )
        with self.subTest('Does not retrieve variables with dimensions'):
            variables_with_anonymous_dims = get_variables_with_anonymous_dims(
                self.test_varinfo, {'/Soil_Moisture_Retrieval_Data_AM/variable_has_dim'}
            )
            self.assertTrue(len(variables_with_anonymous_dims) == 0)

        with self.subTest(
            'Only retrieves variables with anonymous dimensions,'
            'when the request has both'
        ):
            requested_science_variables_with_dimensions = {
                '/Soil_Moisture_Retrieval_Data_AM/variable_has_dim',
                '/Soil_Moisture_Retrieval_Data_AM/variable_has_anonymous_dim',
            }
            variables_with_anonymous_dims = get_variables_with_anonymous_dims(
                self.test_varinfo, requested_science_variables_with_dimensions
            )
            self.assertSetEqual(
                variables_with_anonymous_dims,
                {'/Soil_Moisture_Retrieval_Data_AM/variable_has_anonymous_dim'},
            )
        with self.subTest(
            'retrieves variables with fake dimensions,' 'when the request has both'
        ):
            variables_with_fake_dims = get_variables_with_anonymous_dims(
                self.test_varinfo,
                {'/Soil_Moisture_Retrieval_Data_PM/variable_with_fake_dims'},
            )
            self.assertSetEqual(
                variables_with_fake_dims,
                {'/Soil_Moisture_Retrieval_Data_PM/variable_with_fake_dims'},
            )

    def test_any_absent_dimension_variables(self):
        """Ensure that variables with fake dimensions are
        detected with a True return value

        """

        with self.subTest('Returns true for variables with fake dimensions'):
            variable_has_fake_dims = any_absent_dimension_variables(
                self.test_varinfo,
                '/Soil_Moisture_Retrieval_Data_PM/variable_with_fake_dims',
            )
            self.assertTrue(variable_has_fake_dims)
        with self.subTest('Returns false for variables with dimensions'):
            variable_has_fake_dims = any_absent_dimension_variables(
                self.test_varinfo, '/Soil_Moisture_Retrieval_Data_AM/variable_has_dim'
            )
            self.assertFalse(variable_has_fake_dims)

    def test_get_max_spread_pts(self):
        """Ensure that two valid sets of indices are returned by the function
        with a masked dataset as input

        """

        with self.subTest('Get two sets of valid indices for points from coordinates'):
            valid_values = np.array(
                [
                    [True, True, True, True, False, False, True, True, True, True],
                    [True, True, True, False, False, False, True, True, True, True],
                    [True, True, True, False, True, False, True, True, True, True],
                    [True, True, True, False, False, False, True, True, True, True],
                    [True, True, False, False, False, False, True, True, True, True],
                ]
            )
            expected_indices = [[0, 0], [0, 9]]
            actual_indices = get_max_spread_pts(~valid_values)
            self.assertTrue(actual_indices[0] == expected_indices[0])
            self.assertTrue(actual_indices[1] == expected_indices[1])

        with self.subTest('With just one valid index in the coordinates'):
            valid_values = np.array(
                [
                    [False, False, False],
                    [False, True, False],
                    [False, False, False],
                ]
            )
            with self.assertRaises(InvalidCoordinateData) as context:
                get_max_spread_pts(~valid_values)
                self.assertEqual(
                    context.exception.message,
                    'Only one valid point in coordinate data',
                )

        with self.subTest('No valid points from coordinates'):
            valid_values = np.array(
                [
                    [False, False, False],
                    [False, False, False],
                    [False, False, False],
                ]
            )
            with self.assertRaises(InvalidCoordinateData) as context:
                get_max_spread_pts(~valid_values)
                self.assertEqual(
                    context.exception.message,
                    'No valid coordinate data',
                )

    def test_get_valid_row_col_pairs(self):
        """Ensure that two sets of valid indices are
        returned by the method with a set of lat/lon coordinates as input

        """
        with self.subTest('Get two sets of valid indices from coordinates dataset'):
            expected_grid_indices = (
                [(0, 0), (0, 9)],
                [(0, 0), (4, 0)],
            )
            actual_grid_indices = get_valid_row_col_pairs(
                self.lat_arr,
                self.lon_arr,
                self.varinfo.get_variable(self.latitude),
                self.varinfo.get_variable(self.longitude),
            )

            self.assertTrue(actual_grid_indices[0], expected_grid_indices[0])
            self.assertTrue(actual_grid_indices[1], expected_grid_indices[1])

        with self.subTest('Only a single valid point in coordinates dataset'):
            lat_arr = np.array(
                [
                    [-9999.0, -9999.0, 40.1, -9999.0, -9999.0],
                    [-9999.0, -9999.0, -9999.0, -9999.0, -9999.0],
                ]
            )
            lon_arr = np.array(
                [
                    [-9999.0, -9999.0, 100.1, -9999.0, -9999.0],
                    [-9999.0, -9999.0, -9999.0, -9999.0, -9999.0],
                ]
            )
            with self.assertRaises(InvalidCoordinateData) as context:
                get_valid_row_col_pairs(
                    lat_arr,
                    lon_arr,
                    self.varinfo.get_variable(self.latitude),
                    self.varinfo.get_variable(self.longitude),
                )
                self.assertEqual(
                    context.exception.message,
                    'No valid coordinate data',
                )
        with self.subTest('valid points in one row in coordinates dataset'):
            lat_arr = np.array(
                [
                    [40.1, 40.1, 40.1, 40.1, 40.1],
                    [-9999.0, -9999.0, -9999.0, -9999.0, -9999.0],
                ]
            )
            lon_arr = np.array(
                [
                    [-179.0, -10.0, 100.1, 130.0, 179.0],
                    [-9999.0, -9999.0, -9999.0, -9999.0, -9999.0],
                ]
            )
            with self.assertRaises(InvalidCoordinateData) as context:
                get_valid_row_col_pairs(
                    lat_arr,
                    lon_arr,
                    self.varinfo.get_variable(self.latitude),
                    self.varinfo.get_variable(self.longitude),
                )
                self.assertEqual(
                    context.exception.message,
                    'No valid coordinate data',
                )
        with self.subTest('valid points in one column in coordinates dataset'):
            lat_arr = np.array(
                [
                    [-9999.0, -9999.0, 40.1, -9999.0, -9999.0],
                    [-9999.0, -9999.0, -50.0, -9999.0, -9999.0],
                ]
            )
            lon_arr = np.array(
                [
                    [-9999.0, -9999.0, 100.1, -9999.0, -9999.0],
                    [-9999.0, -9999.0, 100.1, -9999.0, -9999.0],
                ]
            )
            with self.assertRaises(InvalidCoordinateData) as context:
                get_valid_row_col_pairs(
                    lat_arr,
                    lon_arr,
                    self.varinfo.get_variable(self.latitude),
                    self.varinfo.get_variable(self.longitude),
                )
                self.assertEqual(
                    context.exception.message,
                    'No valid coordinate data',
                )
        with self.subTest('no valid points in coordinates dataset'):
            lat_arr = np.array(
                [
                    [-9999.0, -9999.0, -9999.0, -9999.0, -9999.0],
                    [-9999.0, -9999.0, -9999.0, -9999.0, -9999.0],
                ]
            )
            lon_arr = np.array(
                [
                    [-9999.0, -9999.0, -9999.0, -9999.0, -9999.0],
                    [-9999.0, -9999.0, -9999.0, -9999.0, -9999.0],
                ]
            )
            with self.assertRaises(InvalidCoordinateData) as context:
                get_valid_row_col_pairs(
                    lat_arr,
                    lon_arr,
                    self.varinfo.get_variable(self.latitude),
                    self.varinfo.get_variable(self.longitude),
                )
                self.assertEqual(
                    context.exception.message,
                    'No valid coordinate data',
                )

    def test_get_x_y_values_from_geographic_points(self):
        """Ensure that the correct x-values are returned by the function
        with a set of geographic coordinates as input.

        """
        crs = CRS.from_cf(
            {
                'false_easting': 0.0,
                'false_northing': 0.0,
                'longitude_of_central_meridian': 0.0,
                'standard_parallel': 30.0,
                'grid_mapping_name': 'lambert_cylindrical_equal_area',
            }
        )

        with self.subTest('Get valid x-y points from coordinates in a row'):
            two_col_points_in_a_row = [(-179.3, 89.3), (178.4, 89.3)]

            expected_x_y_points = [
                (-17299990.048985746, 7341677.255608977),
                (17213152.396759935, 7341677.255608977),
            ]
            actual_x_y_points = get_x_y_values_from_geographic_points(
                two_col_points_in_a_row, crs
            )
            self.assertListEqual(actual_x_y_points, expected_x_y_points)

        with self.subTest('Get valid x-y points from coordinates in a col'):
            two_row_points_in_a_col = (-179.3, 89.3), (-179.3, -88.1)
            expected_x_y_points = [
                (-17299990.048985746, 7341677.255608977),
                (-17299990.048985746, -7338157.219843731),
            ]
            actual_x_y_points = get_x_y_values_from_geographic_points(
                two_row_points_in_a_col, crs
            )
            self.assertListEqual(actual_x_y_points, expected_x_y_points)

    def test_get_dimension_array_from_geo_points(self):
        """Ensure that a valid x/y dimension array is returned
        with a geo array of lat/lon values

        """
        crs = CRS.from_cf(
            {
                'false_easting': 0.0,
                'false_northing': 0.0,
                'longitude_of_central_meridian': 0.0,
                'standard_parallel': 30.0,
                'grid_mapping_name': 'lambert_cylindrical_equal_area',
            }
        )
<<<<<<< HEAD
        with self.subTest('Get y-row dimension array from geo coordinates'):
=======
        with self.subTest('Get y dimension array from geo coordinates'):
>>>>>>> 135a280e
            row_indices = [[0, 0], [4, 0]]
            ymax = 7341677.255608977
            ymin = -25687950.314159617

            dim_array = get_dimension_array_from_geo_points(
<<<<<<< HEAD
                self.lat_arr,
                self.lon_arr,
                crs,
                row_indices,
                10,
                dim_order_is_y_x=True,
                use_row_not_col=True,
=======
                self.lat_arr, self.lon_arr, crs, row_indices, 10, True
>>>>>>> 135a280e
            )
            self.assertEqual(dim_array.size, 10)
            self.assertEqual(dim_array[0], ymax)
            self.assertEqual(dim_array[-1], ymin)

<<<<<<< HEAD
        with self.subTest('Get x-col dimension array from geo coordinates'):
=======
        with self.subTest('Get x dimension array from geo coordinates'):
>>>>>>> 135a280e
            col_indices = [[0, 0], [0, 9]]
            xmin = -17299990.048985746
            xmax = -1960815.628654331
            dim_array = get_dimension_array_from_geo_points(
<<<<<<< HEAD
                self.lat_arr,
                self.lon_arr,
                crs,
                col_indices,
                5,
                dim_order_is_y_x=True,
                use_row_not_col=False,
            )
            self.assertEqual(dim_array.size, 5)
            self.assertEqual(dim_array[0], xmin)
            self.assertEqual(dim_array[-1], xmax)

        with self.subTest('Get y-row dimension array from reversed lat/lon array'):
            row_indices = [[0, 0], [4, 0]]
            dim_min = -17299990.048985746
            dim_max = 17213152.396759935
            dim_array = get_dimension_array_from_geo_points(
                self.lat_arr_reversed,
                self.lon_arr_reversed,
                crs,
                row_indices,
                5,
                dim_order_is_y_x=False,
                use_row_not_col=True,
            )
            self.assertEqual(dim_array.size, 5)
            self.assertEqual(dim_array[0], dim_min)
            self.assertEqual(dim_array[-1], dim_max)

        with self.subTest('Get x-col dimension array from reversed lat/lon array'):
            col_indices = [[0, 0], [0, 9]]

            dim_max = 7341677.255608977
            dim_min = -7341677.255608977

            dim_array = get_dimension_array_from_geo_points(
                self.lat_arr_reversed,
                self.lon_arr_reversed,
                crs,
                col_indices,
                10,
                dim_order_is_y_x=False,
                use_row_not_col=False,
            )
            self.assertEqual(dim_array.size, 10)
            self.assertEqual(dim_array[0], dim_max)
            self.assertEqual(dim_array[-1], dim_min)

    def test_get_dimension_order(self):
        """Ensure that the correct dimension order index
        is returned with a geo array of lat/lon values
        """
        with self.subTest('Get y_x order when latitude is changing across row'):
            row_indices = [[0, 0], [4, 0]]
            y_x_order = get_dimension_order(
                self.lat_arr, self.lon_arr, row_indices, is_row=True
            )
            self.assertEqual(y_x_order, True)

        with self.subTest('Get y_x order when longitude is changing across column'):
            col_indices = [[0, 0], [0, 9]]
            y_x_order = get_dimension_order(
                self.lat_arr, self.lon_arr, col_indices, is_row=False
            )
            self.assertEqual(y_x_order, True)

        with self.subTest('Get y_x order when longitude is changing across row'):
            row_indices = [[0, 0], [4, 0]]
            y_x_order = get_dimension_order(
                self.lat_arr_reversed,
                self.lon_arr_reversed,
                row_indices,
                is_row=True,
            )
            self.assertEqual(y_x_order, False)

        with self.subTest('Get y_x order when latitude is changing across column'):
            col_indices = [[0, 0], [0, 9]]
            y_x_order = get_dimension_order(
                self.lat_arr_reversed,
                self.lon_arr_reversed,
                col_indices,
                is_row=False,
            )
            self.assertEqual(y_x_order, False)

        with self.subTest('Get y_x order when latitude and longitude are not varying'):
            lat_arr = np.array(
                [
                    [90.1, 90.1, 90.1],
                    [90.1, 90.1, 90.1],
                    [90.1, 90.1, 90.1],
                    [90.1, 90.1, 90.1],
                    [90.1, 90.1, 90.1],
                ]
            )
            lon_arr = np.array(
                [
                    [120.1, 120.1, 120.1],
                    [120.1, 120.1, 120.1],
                    [120.1, 120.1, 120.1],
                    [120.1, 120.1, 120.1],
                    [120.1, 120.1, 120.1],
                ]
            )
            row_indices = [[0, 0], [4, 0]]
            with self.assertRaises(InvalidCoordinateData) as context:
                y_x_order = get_dimension_order(
                    lat_arr, lon_arr, row_indices, is_row=True
                )
                self.assertEqual(
                    context.exception.message,
                    'lat/lon values are constant',
                )

    def test_create_dimension_arrays_from_coordinates(
        self,
    ):
        """Ensure that the correct x and y dim arrays
        are returned from a lat/lon prefetch dataset and
        crs provided.
        """
        smap_varinfo = VarInfoFromDmr(
            'tests/data/SC_SPL3SMP_008.dmr',
            'SPL3SMP',
            'hoss/hoss_config.json',
        )
        smap_file_path = 'tests/data/SC_SPL3SMP_008_prefetch.nc4'

        latitude_coordinate = smap_varinfo.get_variable(
            '/Soil_Moisture_Retrieval_Data_AM/latitude'
        )
        longitude_coordinate = smap_varinfo.get_variable(
            '/Soil_Moisture_Retrieval_Data_AM/longitude'
        )
        projected_dimension_names_am = [
            '/Soil_Moisture_Retrieval_Data_AM/projected_y',
            '/Soil_Moisture_Retrieval_Data_AM/projected_x',
        ]
        projected_dimension_names_pm = [
            '/Soil_Moisture_Retrieval_Data_PM/projected_y',
            '/Soil_Moisture_Retrieval_Data_PM/projected_x',
        ]
        crs = CRS.from_cf(
            {
                'false_easting': 0.0,
                'false_northing': 0.0,
                'longitude_of_central_meridian': 0.0,
                'standard_parallel': 30.0,
                'grid_mapping_name': 'lambert_cylindrical_equal_area',
            }
        )
        expected_xdim = np.array([-17349514.353068016, 17349514.353068016])
        expected_ydim = np.array([7296524.6913595535, -7296524.691359556])

        with self.subTest('Projected x-y dim arrays from coordinate datasets'):
            with Dataset(smap_file_path, 'r') as smap_prefetch:
                x_y_dim_am = create_dimension_arrays_from_coordinates(
                    smap_prefetch,
                    latitude_coordinate,
                    longitude_coordinate,
                    crs,
                    projected_dimension_names_am,
                )
                x_y_dim_pm = create_dimension_arrays_from_coordinates(
                    smap_prefetch,
                    latitude_coordinate,
                    longitude_coordinate,
                    crs,
                    projected_dimension_names_pm,
                )

                self.assertListEqual(
                    list(x_y_dim_am.keys()), projected_dimension_names_am
                )
                self.assertListEqual(
                    list(x_y_dim_pm.keys()), projected_dimension_names_pm
                )
                self.assertEqual(
                    x_y_dim_am['/Soil_Moisture_Retrieval_Data_AM/projected_y'][0],
                    expected_ydim[0],
                )
                self.assertEqual(
                    x_y_dim_am['/Soil_Moisture_Retrieval_Data_AM/projected_y'][-1],
                    expected_ydim[-1],
                )
                self.assertEqual(
                    x_y_dim_am['/Soil_Moisture_Retrieval_Data_AM/projected_x'][0],
                    expected_xdim[0],
                )
                self.assertEqual(
                    x_y_dim_am['/Soil_Moisture_Retrieval_Data_AM/projected_x'][-1],
                    expected_xdim[-1],
                )
                self.assertEqual(
                    x_y_dim_pm['/Soil_Moisture_Retrieval_Data_PM/projected_y'][0],
                    expected_ydim[0],
                )
                self.assertEqual(
                    x_y_dim_pm['/Soil_Moisture_Retrieval_Data_PM/projected_y'][-1],
                    expected_ydim[-1],
                )
                self.assertEqual(
                    x_y_dim_pm['/Soil_Moisture_Retrieval_Data_PM/projected_x'][0],
                    expected_xdim[0],
                )
                self.assertEqual(
                    x_y_dim_pm['/Soil_Moisture_Retrieval_Data_PM/projected_x'][-1],
                    expected_xdim[-1],
                )
        with self.subTest('Invalid data in coordinate datasets'):
            prefetch = {
                '/Soil_Moisture_Retrieval_Data_AM/latitude': np.array(
                    [
                        [89.3, 89.3, -9999, 89.3, 89.3],
                        [-9999, -9999, -60.2, -60.2, -60.2],
                        [-88.1, -9999, -88.1, -88.1, -88.1],
                    ]
                ),
                '/Soil_Moisture_Retrieval_Data_AM/longitude': np.array(
                    [
                        [-9999, -9999, -9999, -9999, 178.4],
                        [-179.3, -9999, -9999, -9999, -9999],
                        [-179.3, -9999, -9999, -9999, -9999],
                    ]
                ),
            }
            with self.assertRaises(InvalidCoordinateData) as context:
                create_dimension_arrays_from_coordinates(
                    prefetch,
                    latitude_coordinate,
                    longitude_coordinate,
                    crs,
                    projected_dimension_names_am,
                )
                self.assertEqual(
                    context.exception.message,
                    'lat/lon values are constant',
                )
        with self.subTest('Cannot determine x-y order in coordinate datasets'):
            prefetch = {
                '/Soil_Moisture_Retrieval_Data_AM/latitude': np.array(
                    [
                        [89.3, 89.3, -9999, 89.3, 89.3],
                        [-9999, -9999, 89.3, 89.3, 89.3],
                        [89.3, 89.3, 89.3, 89.3, 89.3],
                    ]
                ),
                '/Soil_Moisture_Retrieval_Data_AM/longitude': np.array(
                    [
                        [-9999, -9999, -9999, -9999, 178.4],
                        [-179.3, -9999, -9999, -9999, -9999],
                        [-179.3, -9999, -9999, -9999, -9999],
                    ]
                ),
            }
            with self.assertRaises(InvalidCoordinateData) as context:
                create_dimension_arrays_from_coordinates(
                    prefetch,
                    latitude_coordinate,
                    longitude_coordinate,
                    crs,
                    projected_dimension_names_am,
                )
                self.assertEqual(
                    context.exception.message,
                    'lat/lon values are constant',
                )
=======
                self.lat_arr, self.lon_arr, crs, col_indices, 5, False
            )
            self.assertEqual(dim_array.size, 5)
            self.assertEqual(dim_array[0], xmin)
            self.assertEqual(dim_array[-1], xmax)
>>>>>>> 135a280e
<|MERGE_RESOLUTION|>--- conflicted
+++ resolved
@@ -12,18 +12,12 @@
 
 from hoss.coordinate_utilities import (
     any_absent_dimension_variables,
-<<<<<<< HEAD
     create_dimension_arrays_from_coordinates,
-=======
->>>>>>> 135a280e
     get_1d_dim_array_data_from_dimvalues,
     get_coordinate_array,
     get_coordinate_variables,
     get_dimension_array_from_geo_points,
-<<<<<<< HEAD
     get_dimension_order,
-=======
->>>>>>> 135a280e
     get_max_spread_pts,
     get_projected_dimension_names,
     get_projected_dimension_names_from_coordinate_variables,
@@ -86,7 +80,7 @@
                 [-88.1, -88.1, -88.1, 99, -9999, -9999, -88.1, -88.1, -88.1, -88.1],
             ]
         )
-<<<<<<< HEAD
+
         cls.lon_arr_reversed = np.array(
             [
                 [
@@ -171,8 +165,7 @@
                 ],
             ]
         )
-=======
->>>>>>> 135a280e
+
 
     def setUp(self):
         """Create fixtures that should be unique per test."""
@@ -893,17 +886,15 @@
                 'grid_mapping_name': 'lambert_cylindrical_equal_area',
             }
         )
-<<<<<<< HEAD
+
         with self.subTest('Get y-row dimension array from geo coordinates'):
-=======
-        with self.subTest('Get y dimension array from geo coordinates'):
->>>>>>> 135a280e
+
             row_indices = [[0, 0], [4, 0]]
             ymax = 7341677.255608977
             ymin = -25687950.314159617
 
             dim_array = get_dimension_array_from_geo_points(
-<<<<<<< HEAD
+
                 self.lat_arr,
                 self.lon_arr,
                 crs,
@@ -911,24 +902,19 @@
                 10,
                 dim_order_is_y_x=True,
                 use_row_not_col=True,
-=======
-                self.lat_arr, self.lon_arr, crs, row_indices, 10, True
->>>>>>> 135a280e
+
             )
             self.assertEqual(dim_array.size, 10)
             self.assertEqual(dim_array[0], ymax)
             self.assertEqual(dim_array[-1], ymin)
 
-<<<<<<< HEAD
+
         with self.subTest('Get x-col dimension array from geo coordinates'):
-=======
-        with self.subTest('Get x dimension array from geo coordinates'):
->>>>>>> 135a280e
+
             col_indices = [[0, 0], [0, 9]]
             xmin = -17299990.048985746
             xmax = -1960815.628654331
             dim_array = get_dimension_array_from_geo_points(
-<<<<<<< HEAD
                 self.lat_arr,
                 self.lon_arr,
                 crs,
@@ -936,10 +922,12 @@
                 5,
                 dim_order_is_y_x=True,
                 use_row_not_col=False,
+
             )
             self.assertEqual(dim_array.size, 5)
             self.assertEqual(dim_array[0], xmin)
             self.assertEqual(dim_array[-1], xmax)
+
 
         with self.subTest('Get y-row dimension array from reversed lat/lon array'):
             row_indices = [[0, 0], [4, 0]]
@@ -1197,10 +1185,3 @@
                     context.exception.message,
                     'lat/lon values are constant',
                 )
-=======
-                self.lat_arr, self.lon_arr, crs, col_indices, 5, False
-            )
-            self.assertEqual(dim_array.size, 5)
-            self.assertEqual(dim_array[0], xmin)
-            self.assertEqual(dim_array[-1], xmax)
->>>>>>> 135a280e
